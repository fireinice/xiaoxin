<<<<<<< HEAD
=======
import pickle
import math
>>>>>>> c5c8f39c
import torch
import numpy as np
from rdkit import Chem, DataStructs
from rdkit.Chem import AllChem
from pathlib import Path
from .base import Featurizer
from ..utils import get_logger, canonicalize

<<<<<<< HEAD
=======
from mol2vec.features import (
    mol2alt_sentence,
    mol2sentence,
    MolSentence,
    sentences2vec,
)
from gensim.models import word2vec
from torch.nn import ModuleList
from torch.nn.functional import one_hot
>>>>>>> c5c8f39c

logg = get_logger()

from transformers import AutoTokenizer, AutoModel

class MorganFeaturizer(Featurizer):
    def __init__(
        self,
        shape: int = 2048,
        radius: int = 2,
        save_dir: Path = Path().absolute(),
    ):
        super().__init__("Morgan", shape, save_dir)

        self._radius = radius

    def smiles_to_morgan(self, smile: str):
        """
        Convert smiles into Morgan Fingerprint.
        :param smile: SMILES string
        :type smile: str
        :return: Morgan fingerprint
        :rtype: np.ndarray
        """
        try:
            smile = canonicalize(smile)
            mol = Chem.MolFromSmiles(smile)
            features_vec = AllChem.GetMorganFingerprintAsBitVect(
                mol, self._radius, nBits=self.shape
            )
            features = np.zeros((1,))
            DataStructs.ConvertToNumpyArray(features_vec, features)
        except Exception as e:
            logg.error(
                f"rdkit not found this smiles for morgan: {smile} convert to all 0 features"
            )
            logg.error(e)
            features = np.zeros((self.shape,))
        return features

    def _transform(self, smile: str) -> torch.Tensor:
        # feats = torch.from_numpy(self._featurizer(smile)).squeeze().float()
        feats = (
            torch.from_numpy(self.smiles_to_morgan(smile)).squeeze().float()
        )
        if feats.shape[0] != self.shape:
            logg.warning("Failed to featurize: appending zero vector")
            feats = torch.zeros(self.shape)
        return feats

<<<<<<< HEAD
=======

class MolEFeaturizer(object):
    def __init__(self, path_to_model, gpu=0):
        self.path_to_model = path_to_model
        self.gpu = gpu
        with open(path_to_model + "/hparams.pkl", "rb") as f:
            hparams = pickle.load(f)
        self.mole = GNN(
            hparams["gnn"],
            hparams["layer"],
            hparams["feature_len"],
            hparams["dim"],
        )
        self.dim = hparams["dim"]
        if torch.cuda.is_available() and gpu is not None:
            self.mole.load_state_dict(torch.load(path_to_model + "/model.pt"))
            self.mole = self.mole.cuda(gpu)
        else:
            self.mole.load_state_dict(
                torch.load(
                    path_to_model + "/model.pt",
                    map_location=torch.device("cpu"),
                )
            )

    def transform(self, smiles_list, batch_size=None, data=None):
        if data is None:
            data = GraphDataset(self.path_to_model, smiles_list, self.gpu)
        dataloader = GraphDataLoader(
            data,
            batch_size=batch_size
            if batch_size is not None
            else len(smiles_list),
        )
        all_embeddings = np.zeros((len(smiles_list), self.dim), dtype=float)
        flags = np.zeros(len(smiles_list), dtype=bool)
        res = []
        with torch.no_grad():
            self.mole.eval()
            for graphs in dataloader:
                graph_embeddings = self.mole(graphs)
                res.append(graph_embeddings)
            res = torch.cat(res, dim=0).cpu().numpy()
        all_embeddings[data.parsed, :] = res
        flags[data.parsed] = True
        return all_embeddings, flags


class MolRFeaturizer(Featurizer):
    def __init__(
        self,
        shape: int = 1024,
        save_dir: Path = Path().absolute(),
    ):
        super().__init__("MolR", shape, save_dir)

        self.path_to_model = f"{MODEL_CACHE_DIR}/molr_saved/gcn_1024"
        self._molE_featurizer = MolEFeaturizer(
            path_to_model=self.path_to_model
        )

    def _transform(self, smile: str) -> torch.Tensor:
        smile = canonicalize(smile)
        try:
            embeddings, _ = self._molE_featurizer.transform([smile])
        except NotImplementedError:
            embeddings = np.zeros(self.shape)
        tens = torch.from_numpy(embeddings).squeeze().float()
        return tens

class ChemBertaTokenFeaturizer(Featurizer): #只对Smiles格式化 不转化特征 转化特征在模型中处理的类
    def __init__(
            self,
            shape: int = 384,
            radius: int = 2,
            save_dir: Path = Path().absolute(),
    ):
        super().__init__("ChemBERTa", shape, save_dir)
        self._max_len = 512
        self._chemberta_tokenizer = AutoTokenizer.from_pretrained('./models/chemberta')

    def _tokenizer(self, seqs: list):

        encoded_inputs = self._chemberta_tokenizer(
            seqs,
            padding='longest',
            truncation=True,
            add_special_tokens=False,
            max_length=self._max_len,
            return_tensors='pt'
        )

        return encoded_inputs

>>>>>>> c5c8f39c
class ChemBertaFeaturizer(Featurizer): #将Smiles转化成特征并且缓存到本地的类
    def __init__(
            self,
            shape: int = 384,
            radius: int = 2,
            save_dir: Path = Path().absolute(),
            per_tok: bool=False
    ):
        super().__init__("ChemBERTa", shape, save_dir)
        self.per_tok = per_tok
        self.tokenizer = AutoTokenizer.from_pretrained('./models/chemberta')
        self.model = AutoModel.from_pretrained('./models/chemberta')
        self._register_cuda("model", self.model)
        self.model.eval()
        self.total_error = 0

    def smiles_to_chemberta(self, smile: str) -> torch.Tensor:
        orig_smile = smile
        smile = canonicalize(smile)
        inputs = self.tokenizer(smile, add_special_tokens=False,truncation=True,return_tensors="pt")
        if self.on_cuda:
            inputs.to(self._device)
        with torch.no_grad():
            try:
                outputs = self.model(**inputs)
                embedding = outputs.last_hidden_state.squeeze()
            except RuntimeError:
                self.total_error += 1
                embedding = torch.rand(16, self.shape)
                print(f"total error:{self.total_error}, smile: {orig_smile}")
        return embedding

    def _transform(self, smile: str) -> torch.Tensor:
        feats = self.smiles_to_chemberta(smile)
        if not self.per_tok : feats = feats.mean(0)
        return feats<|MERGE_RESOLUTION|>--- conflicted
+++ resolved
@@ -1,8 +1,3 @@
-<<<<<<< HEAD
-=======
-import pickle
-import math
->>>>>>> c5c8f39c
 import torch
 import numpy as np
 from rdkit import Chem, DataStructs
@@ -11,18 +6,7 @@
 from .base import Featurizer
 from ..utils import get_logger, canonicalize
 
-<<<<<<< HEAD
-=======
-from mol2vec.features import (
-    mol2alt_sentence,
-    mol2sentence,
-    MolSentence,
-    sentences2vec,
-)
-from gensim.models import word2vec
-from torch.nn import ModuleList
-from torch.nn.functional import one_hot
->>>>>>> c5c8f39c
+
 
 logg = get_logger()
 
@@ -73,103 +57,7 @@
             feats = torch.zeros(self.shape)
         return feats
 
-<<<<<<< HEAD
-=======
 
-class MolEFeaturizer(object):
-    def __init__(self, path_to_model, gpu=0):
-        self.path_to_model = path_to_model
-        self.gpu = gpu
-        with open(path_to_model + "/hparams.pkl", "rb") as f:
-            hparams = pickle.load(f)
-        self.mole = GNN(
-            hparams["gnn"],
-            hparams["layer"],
-            hparams["feature_len"],
-            hparams["dim"],
-        )
-        self.dim = hparams["dim"]
-        if torch.cuda.is_available() and gpu is not None:
-            self.mole.load_state_dict(torch.load(path_to_model + "/model.pt"))
-            self.mole = self.mole.cuda(gpu)
-        else:
-            self.mole.load_state_dict(
-                torch.load(
-                    path_to_model + "/model.pt",
-                    map_location=torch.device("cpu"),
-                )
-            )
-
-    def transform(self, smiles_list, batch_size=None, data=None):
-        if data is None:
-            data = GraphDataset(self.path_to_model, smiles_list, self.gpu)
-        dataloader = GraphDataLoader(
-            data,
-            batch_size=batch_size
-            if batch_size is not None
-            else len(smiles_list),
-        )
-        all_embeddings = np.zeros((len(smiles_list), self.dim), dtype=float)
-        flags = np.zeros(len(smiles_list), dtype=bool)
-        res = []
-        with torch.no_grad():
-            self.mole.eval()
-            for graphs in dataloader:
-                graph_embeddings = self.mole(graphs)
-                res.append(graph_embeddings)
-            res = torch.cat(res, dim=0).cpu().numpy()
-        all_embeddings[data.parsed, :] = res
-        flags[data.parsed] = True
-        return all_embeddings, flags
-
-
-class MolRFeaturizer(Featurizer):
-    def __init__(
-        self,
-        shape: int = 1024,
-        save_dir: Path = Path().absolute(),
-    ):
-        super().__init__("MolR", shape, save_dir)
-
-        self.path_to_model = f"{MODEL_CACHE_DIR}/molr_saved/gcn_1024"
-        self._molE_featurizer = MolEFeaturizer(
-            path_to_model=self.path_to_model
-        )
-
-    def _transform(self, smile: str) -> torch.Tensor:
-        smile = canonicalize(smile)
-        try:
-            embeddings, _ = self._molE_featurizer.transform([smile])
-        except NotImplementedError:
-            embeddings = np.zeros(self.shape)
-        tens = torch.from_numpy(embeddings).squeeze().float()
-        return tens
-
-class ChemBertaTokenFeaturizer(Featurizer): #只对Smiles格式化 不转化特征 转化特征在模型中处理的类
-    def __init__(
-            self,
-            shape: int = 384,
-            radius: int = 2,
-            save_dir: Path = Path().absolute(),
-    ):
-        super().__init__("ChemBERTa", shape, save_dir)
-        self._max_len = 512
-        self._chemberta_tokenizer = AutoTokenizer.from_pretrained('./models/chemberta')
-
-    def _tokenizer(self, seqs: list):
-
-        encoded_inputs = self._chemberta_tokenizer(
-            seqs,
-            padding='longest',
-            truncation=True,
-            add_special_tokens=False,
-            max_length=self._max_len,
-            return_tensors='pt'
-        )
-
-        return encoded_inputs
-
->>>>>>> c5c8f39c
 class ChemBertaFeaturizer(Featurizer): #将Smiles转化成特征并且缓存到本地的类
     def __init__(
             self,
